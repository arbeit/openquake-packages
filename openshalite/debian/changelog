<<<<<<< HEAD
openshalite (1.2-12) oneiric; urgency=low

  * Toro campbell bug, fix Spectral Acceleration period (LP: #1021715)

 -- Muharem Hrnjadovic <mh@foldr3.com>  Fri, 06 Jul 2012 15:28:36 +0200
=======
openshalite (1.2-11) precise; urgency=low

  * Added SA periods as requested by SHARE project (LP: #1013076)

 -- Muharem Hrnjadovic <mh@foldr3.com>  Thu, 14 Jun 2012 11:40:13 +0200
>>>>>>> 27059883

openshalite (1.2-10) oneiric; urgency=low

  * Added GMPE (Atkinson and Boore 2006) (LP: #1002352)
  * Fix for CY_2008 GMPE SA param NullPointerException (LP: #984838)

 -- Muharem Hrnjadovic <mh@foldr3.com>  Tue, 22 May 2012 10:15:49 +0200

openshalite (1.2-9) oneiric; urgency=low

  * Campbell GMPE stddev bugfix (LP: #942484)
  * Parameter listener bug in Campbell 2003 GMPE (LP: #931453)

 -- Muharem Hrnjadovic <mh@foldr3.com>  Tue, 28 Feb 2012 16:01:56 +0100

openshalite (1.2-8) precise; urgency=low

  * Re-upload this package so that users can install OpenQuake on
    ubuntu 12.04 from the same PPA (LP: #911628)

 -- Muharem Hrnjadovic <mh@foldr3.com>  Fri, 03 Feb 2012 06:52:41 +0100

openshalite (1.2-7) oneiric; urgency=low

  * Prepare rel. 0.5.0 of openshalite (LP: #913540)

 -- Muharem Hrnjadovic <mh@foldr3.com>  Sun, 08 Jan 2012 22:42:32 +0100

openshalite (1.2-6) oneiric; urgency=low

  * Re-upload this package so that users can install OpenQuake on
    natty and oneiric from the same PPA (LP: #911628)

 -- Muharem Hrnjadovic <mh@foldr3.com>  Sun, 08 Jan 2012 16:10:52 +0100

openshalite (1.2-5) oneiric; urgency=low

  * Correct source/format, make sure quilt patches are applied.

 -- Muharem Hrnjadovic <mh@foldr3.com>  Mon, 05 Dec 2011 08:07:38 +0100

openshalite (1.2-4) oneiric; urgency=low

  * Upstream release (LP: #898633)

 -- Muharem Hrnjadovic <mh@foldr3.com>  Sun, 04 Dec 2011 21:10:52 +0100

openshalite (1.2-3) oneiric; urgency=low

  * Changes needed for the new logic tree implementation (LP: #879450)

 -- Muharem Hrnjadovic <mh@foldr3.com>  Sat, 22 Oct 2011 18:05:10 +0200

openshalite (1.2-2) oneiric; urgency=low

  * Improvements to the Gutenberg-Richter magnitude frequency distribution

 -- Muharem Hrnjadovic <mh@foldr3.com>  Tue, 18 Oct 2011 08:05:32 +0200

openshalite (1.2-1) oneiric; urgency=low

  * upstream release

 -- Muharem Hrnjadovic <mh@foldr3.com>  Wed, 05 Oct 2011 13:35:20 +0200

openshalite (1.1-1) natty; urgency=low

  * Source code refresh

 -- Muharem Hrnjadovic <mh@foldr3.com>  Tue, 07 Jun 2011 14:27:54 +0200

openshalite (1.0-4) natty; urgency=low

  * Revised debian/rules so that the 2 required text files are added
    to the jar.

 -- Muharem Hrnjadovic <mh@foldr3.com>  Sat, 05 Feb 2011 00:51:53 +0100

openshalite (1.0-3) natty; urgency=low

  * Fixed dependency in debian/control

 -- Muharem Hrnjadovic <mh@foldr3.com>  Fri, 04 Feb 2011 17:48:27 +0100

openshalite (1.0-2) natty; urgency=low

  * Revised the package description.

 -- Muharem Hrnjadovic <mh@foldr3.com>  Fri, 04 Feb 2011 17:30:19 +0100

openshalite (1.0-1) natty; urgency=low

  * Initial release.

 -- Muharem Hrnjadovic <mh@foldr3.com>  Fri, 04 Feb 2011 16:03:04 +0100<|MERGE_RESOLUTION|>--- conflicted
+++ resolved
@@ -1,16 +1,14 @@
-<<<<<<< HEAD
 openshalite (1.2-12) oneiric; urgency=low
 
   * Toro campbell bug, fix Spectral Acceleration period (LP: #1021715)
 
  -- Muharem Hrnjadovic <mh@foldr3.com>  Fri, 06 Jul 2012 15:28:36 +0200
-=======
+
 openshalite (1.2-11) precise; urgency=low
 
   * Added SA periods as requested by SHARE project (LP: #1013076)
 
  -- Muharem Hrnjadovic <mh@foldr3.com>  Thu, 14 Jun 2012 11:40:13 +0200
->>>>>>> 27059883
 
 openshalite (1.2-10) oneiric; urgency=low
 
