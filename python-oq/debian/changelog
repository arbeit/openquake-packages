<<<<<<< HEAD
python-oq (0.4.6-7) oneiric; urgency=low

  * Package the asynchronous classical PSHA code (LP: #904945)

 -- Muharem Hrnjadovic <mh@foldr3.com>  Thu, 15 Dec 2011 21:54:15 +0100
=======
python-oq (0.4.6-11) oneiric; urgency=low

  * Facilitate java-side kvs connection caching
    (LP: #894261, #907760, #907993).

 -- Muharem Hrnjadovic <mh@foldr3.com>  Mon, 02 Jan 2012 13:42:42 +0100

python-oq (0.4.6-10) oneiric; urgency=low

  * Only use one amqp log handler per celery worker (LP: #907360).

 -- Muharem Hrnjadovic <mh@foldr3.com>  Mon, 02 Jan 2012 13:10:50 +0100

python-oq (0.4.6-9) oneiric; urgency=low

  * add a debian/preinst script that makes sure we have no garbage
    from previous package installation lying around (LP: #906613).

 -- Muharem Hrnjadovic <mh@foldr3.com>  Tue, 20 Dec 2011 10:43:12 +0100

python-oq (0.4.6-8) oneiric; urgency=low

  * Repackage 0.4.6-6 (no asynchronous classical PSHA code)
    for oneiric (also fix the postgres-9.1 issues).

 -- Muharem Hrnjadovic <mh@foldr3.com>  Fri, 16 Dec 2011 11:34:47 +0100
>>>>>>> e840aa96

python-oq (0.4.6-6) oneiric; urgency=low

  * Make sure /var/lib/openquake/disagg-results exists and has an
    appropriate owner and permissions (LP: #904659)

 -- Muharem Hrnjadovic <mh@foldr3.com>  Thu, 15 Dec 2011 12:26:28 +0100

python-oq (0.4.6-5) natty; urgency=low

  * Make sure the demos that were broken in 0.4.6 are not installed
    (LP: #901112)

 -- Muharem Hrnjadovic <mh@foldr3.com>  Fri, 09 Dec 2011 16:40:50 +0100

python-oq (0.4.6-4) natty; urgency=low

  * Tolerate the failure of chown and/or chmod on /var/lib/openquake
    (LP: #902083)

 -- Muharem Hrnjadovic <mh@foldr3.com>  Fri, 09 Dec 2011 10:38:46 +0100

python-oq (0.4.6-3) natty; urgency=low

  * Remove UHS changes in order to fix python-java-bridge failures
    (LP: #900617)

 -- Muharem Hrnjadovic <mh@foldr3.com>  Fri, 09 Dec 2011 07:51:19 +0100

python-oq (0.4.6-2) oneiric; urgency=low

  * Add missing dependency, python-h5py (LP: #900300)

 -- Muharem Hrnjadovic <mh@foldr3.com>  Mon, 05 Dec 2011 15:09:37 +0100

python-oq (0.4.6-1) oneiric; urgency=low

  * Upstream release (LP: #898634)
  * Make postgres dependencies less version dependent (LP: #898622)

 -- Muharem Hrnjadovic <mh@foldr3.com>  Mon, 05 Dec 2011 10:51:46 +0100

python-oq (0.4.4-19) oneiric; urgency=low

  * Functions called from celery tasks should not make use of logic trees
    (LP: #880743)

 -- Muharem Hrnjadovic <mh@foldr3.com>  Mon, 24 Oct 2011 14:37:41 +0200

python-oq (0.4.4-18) oneiric; urgency=low

  * Add python-setuptools as a python-oq dependency (LP: #877915)

 -- Muharem Hrnjadovic <mh@foldr3.com>  Sun, 23 Oct 2011 18:29:41 +0200

python-oq (0.4.4-17) oneiric; urgency=low

  * Refresh the demos and make sure the newest ones are always installed
    under /usr/openquake/demos

 -- Muharem Hrnjadovic <mh@foldr3.com>  Sun, 23 Oct 2011 18:12:59 +0200

python-oq (0.4.4-16) oneiric; urgency=low

  * Remove superfluous OPENQUAKE_ROOT import.

 -- Muharem Hrnjadovic <mh@foldr3.com>  Sun, 23 Oct 2011 16:42:17 +0200

python-oq (0.4.4-15) oneiric; urgency=low

  * Added the python code needed for the new logic tree implementation
    (LP: #879451)

 -- Muharem Hrnjadovic <mh@foldr3.com>  Sun, 23 Oct 2011 12:27:15 +0200

python-oq (0.4.4-14) oneiric; urgency=low

  * leave exceptions raised by celery tasks alone (LP: #878736)

 -- Muharem Hrnjadovic <mh@foldr3.com>  Thu, 20 Oct 2011 12:30:50 +0200

python-oq (0.4.4-13) oneiric; urgency=low

  * Avoid failures while reraising exceptions (LP: #877992)

 -- Muharem Hrnjadovic <mh@foldr3.com>  Wed, 19 Oct 2011 15:03:58 +0200

python-oq (0.4.4-12) natty; urgency=low

  * Impose upper limit on JVM memory usage (LP: #821002)

 -- Muharem Hrnjadovic <mh@foldr3.com>  Mon, 17 Oct 2011 17:35:40 +0200

python-oq (0.4.4-11) oneiric; urgency=low

  * add python-oq_0.4.4.orig.tar.gz to upload

 -- Muharem Hrnjadovic <mh@foldr3.com>  Fri, 14 Oct 2011 11:57:11 +0200

python-oq (0.4.4-10) oneiric; urgency=low

  * Ubuntu 11.10 upload.

 -- Muharem Hrnjadovic <mh@foldr3.com>  Fri, 14 Oct 2011 11:37:17 +0200

python-oq (0.4.4-9) natty; urgency=low

  * 'new_in_this_release' files apply to latest upgrade (LP: #873205)

 -- Muharem Hrnjadovic <mh@foldr3.com>  Thu, 13 Oct 2011 10:36:04 +0200

python-oq (0.4.4-8) natty; urgency=low

  * Make sure all demo files are unzipped (LP: #872816)

 -- Muharem Hrnjadovic <mh@foldr3.com>  Thu, 13 Oct 2011 10:17:08 +0200

python-oq (0.4.4-7) natty; urgency=low

  * More robust detection of the 'openquake' system group (LP #872814)

 -- Muharem Hrnjadovic <mh@foldr3.com>  Wed, 12 Oct 2011 14:37:40 +0200

python-oq (0.4.4-6) natty; urgency=low

  * make the demo files writable by owner *and* group.

 -- Muharem Hrnjadovic <mh@foldr3.com>  Tue, 11 Oct 2011 16:09:51 +0200

python-oq (0.4.4-5) natty; urgency=low

  * Remove unneeded database users (LP #872277)
  * fix smoketests (add DEPTHTO1PT0KMPERSEC, VS30_TYPE parameter defaults)

 -- Muharem Hrnjadovic <mh@foldr3.com>  Tue, 11 Oct 2011 15:48:20 +0200

python-oq (0.4.4-4) natty; urgency=low

  * turn off -x flag in debian/postinst
  * unzip the example files in /usr/openquake/demos

 -- Muharem Hrnjadovic <mh@foldr3.com>  Tue, 11 Oct 2011 14:55:30 +0200

python-oq (0.4.4-3) natty; urgency=low

  * fix lintian warning

 -- Muharem Hrnjadovic <mh@foldr3.com>  Tue, 11 Oct 2011 14:26:25 +0200

python-oq (0.4.4-2) natty; urgency=low

  * Use dh_installexamples to include the smoketests in the package.

 -- Muharem Hrnjadovic <mh@foldr3.com>  Tue, 11 Oct 2011 12:23:06 +0200

python-oq (0.4.4-1) natty; urgency=low

  * fix permissions for config files in /etc/openquake (LP #850766)
  * be more intelligent about pg_hba.conf files (LP #848579)
  * add smoke tests to the package (LP #810982)

 -- Muharem Hrnjadovic <mh@foldr3.com>  Tue, 11 Oct 2011 11:47:30 +0200

python-oq (0.4.3-21) natty; urgency=low

  * Remove unneeded dependency on fabric (LP: #852004)

 -- Muharem Hrnjadovic <mh@foldr3.com>  Fri, 16 Sep 2011 20:47:49 +0000

python-oq (0.4.3-20) natty; urgency=low

  * Shut down celery prior to restarting postgres and setting up the database
    (LP: #846388)

 -- Muharem Hrnjadovic <mh@foldr3.com>  Sat, 10 Sep 2011 19:47:56 +0200

python-oq (0.4.3-19) natty; urgency=low

  * Close all db connections in order to prevent package upgrade failures
   (LP: 846279)

 -- Muharem Hrnjadovic <mh@foldr3.com>  Sat, 10 Sep 2011 09:37:34 +0200

python-oq (0.4.3-18) natty; urgency=low

  * declare the "include_defaults" flag in the openquake script (LP: #845994)

 -- Muharem Hrnjadovic <mh@foldr3.com>  Fri, 09 Sep 2011 22:38:40 +0200

python-oq (0.4.3-17) natty; urgency=low

  * package the correct software revision (LP: #845583)

 -- Muharem Hrnjadovic <mh@foldr3.com>  Fri, 09 Sep 2011 15:00:05 +0200

python-oq (0.4.3-16) natty; urgency=low

  * Add all required db users to pg_hba.conf (LP: #845461)

 -- Muharem Hrnjadovic <mh@foldr3.com>  Fri, 09 Sep 2011 11:25:41 +0200

python-oq (0.4.3-15) natty; urgency=low

  * Remove obsolete dependency on python-geoalchemy (LP: #845439)

 -- Muharem Hrnjadovic <mh@foldr3.com>  Fri, 09 Sep 2011 10:25:25 +0200

python-oq (0.4.3-14) natty; urgency=low

  * turn off 'set -x' in debian/postinst

 -- Muharem Hrnjadovic <mh@foldr3.com>  Fri, 09 Sep 2011 07:18:34 +0200

python-oq (0.4.3-13) natty; urgency=low

  * Better detection of postgresql-8.4

 -- Muharem Hrnjadovic <mh@foldr3.com>  Fri, 09 Sep 2011 07:16:11 +0200

python-oq (0.4.3-12) natty; urgency=low

  * detect the absence of the rabbitmq and postgres services and refrain
    from the corresponding initialization actions  (LP: #845344)

 -- Muharem Hrnjadovic <mh@foldr3.com>  Fri, 09 Sep 2011 06:47:32 +0200

python-oq (0.4.3-11) natty; urgency=low

  * Fix logging sink configuration file and location.

 -- Muharem Hrnjadovic <mh@foldr3.com>  Wed, 07 Sep 2011 14:31:51 +0200

python-oq (0.4.3-10) natty; urgency=low

  * Fix database user/permissions for admin schema.

 -- Muharem Hrnjadovic <mh@foldr3.com>  Wed, 07 Sep 2011 14:07:30 +0200

python-oq (0.4.3-9) natty; urgency=low

  * turn off 'set -x' in debian/postinst

 -- Muharem Hrnjadovic <mh@foldr3.com>  Tue, 06 Sep 2011 17:44:37 +0200

python-oq (0.4.3-8) natty; urgency=low

  * Fixed database (user) setup and general breakage (LP: #842472)

 -- Muharem Hrnjadovic <mh@foldr3.com>  Tue, 06 Sep 2011 17:42:51 +0200

python-oq (0.4.3-7) natty; urgency=low

  * Fix database (user) setup (LP: #842472)
  * Copy configuration file to /etc/openquake (LP: #842468)

 -- Muharem Hrnjadovic <mh@foldr3.com>  Tue, 06 Sep 2011 15:34:17 +0200

python-oq (0.4.3-6) natty; urgency=low

  * Delay the import of openquake.job to allow the user to see the version
    and/or help without errors (LP: #842604)

 -- Muharem Hrnjadovic <mh@foldr3.com>  Tue, 06 Sep 2011 14:37:06 +0200

python-oq (0.4.3-5) natty; urgency=low

  * Copy configuration file to /usr/openquake (LP: #842468)

 -- Muharem Hrnjadovic <mh@foldr3.com>  Tue, 06 Sep 2011 11:45:55 +0200

python-oq (0.4.3-4) natty; urgency=low

  * Fix 'Architecture' field in debian/control.

 -- Muharem Hrnjadovic <mh@foldr3.com>  Mon, 05 Sep 2011 21:35:10 +0200

python-oq (0.4.3-3) natty; urgency=low

  * Add Django as a dependency (LP: #830974)

 -- Muharem Hrnjadovic <mh@foldr3.com>  Mon, 05 Sep 2011 21:33:01 +0200

python-oq (0.4.3-2) natty; urgency=low

  * Make db error detection smarter (LP: #819710)

 -- Muharem Hrnjadovic <mh@foldr3.com>  Mon, 05 Sep 2011 21:30:16 +0200

python-oq (0.4.3-1) natty; urgency=low

  * Upstream release (LP: #839424)

 -- Muharem Hrnjadovic <mh@foldr3.com>  Mon, 05 Sep 2011 18:13:42 +0200

python-oq (0.4.1-12) natty; urgency=low

  * Better error detection for schema creation output (LP #819710)
  * Remove unneeded python-guppy dependency (LP #826487)

 -- Muharem Hrnjadovic <mh@foldr3.com>  Mon, 15 Aug 2011 03:16:43 +0200

python-oq (0.4.1-11) natty; urgency=low

  * Add the cache garbage collector script (LP #817541)

 -- Muharem Hrnjadovic <mh@foldr3.com>  Thu, 28 Jul 2011 16:56:33 +0200

python-oq (0.4.1-10) natty; urgency=low

  * The name of the default db should be 'openquake'

 -- Muharem Hrnjadovic <mh@foldr3.com>  Tue, 26 Jul 2011 15:47:18 +0200

python-oq (0.4.1-9) natty; urgency=low

  * postgresql reload after pg_hba.conf modification was missing

 -- Muharem Hrnjadovic <mh@foldr3.com>  Tue, 26 Jul 2011 15:28:52 +0200

python-oq (0.4.1-8) natty; urgency=low

  * log4j.properties needs to live in the openquake source code tree
    (LP #816397)

 -- Muharem Hrnjadovic <mh@foldr3.com>  Tue, 26 Jul 2011 14:52:20 +0200

python-oq (0.4.1-7) natty; urgency=low

  * Fix obsolete celeryconfig.py file.

 -- Muharem Hrnjadovic <mh@foldr3.com>  Tue, 26 Jul 2011 14:24:25 +0200

python-oq (0.4.1-6) natty; urgency=low

  * Move xml schemas to the openquake source code tree (LP #816375)

 -- Muharem Hrnjadovic <mh@foldr3.com>  Tue, 26 Jul 2011 13:52:56 +0200

python-oq (0.4.1-5) natty; urgency=low

  * Fix mistake in postinst (db init output in now redirected correctly)

 -- Muharem Hrnjadovic <mh@foldr3.com>  Tue, 26 Jul 2011 12:16:20 +0200

python-oq (0.4.1-4) natty; urgency=low

  * database initialisation is now checked for errors

 -- Muharem Hrnjadovic <mh@foldr3.com>  Tue, 26 Jul 2011 11:25:18 +0200

python-oq (0.4.1-3) natty; urgency=low

  * when invoked from postinst the sudo commands in the create_oq_schema
    script break it (since the latter is run by the postgres user)

 -- Muharem Hrnjadovic <mh@foldr3.com>  Tue, 26 Jul 2011 07:58:31 +0200

python-oq (0.4.1-2) natty; urgency=low

  * get_uiapi_writer_session() has defaults (LP #815912)
  * moved the db-rooted source code tree under openquake (LP #816232)

 -- Muharem Hrnjadovic <mh@foldr3.com>  Tue, 26 Jul 2011 06:35:03 +0200

python-oq (0.4.1-1) natty; urgency=low

  * OpenQuake 0.4.1 release
  * add postgresql-8.4 as a recommended package (LP #810953)
  * configure the OpenQuake database if postgres is installed (LP #810955)
  * add dependencies (LP #813961)
  * add the sticky bit to /usr/openquake (LP #810985)

 -- Muharem Hrnjadovic <mh@foldr3.com>  Thu, 21 Jul 2011 11:48:36 +0200

python-oq (0.3.9-6) natty; urgency=low

  * The rabbitmq-server and redis-server packages should be merely recommended
    since we may want to install the openquake package on worker machines but
    deploy the two daemons in question elsewhere.

 -- Muharem Hrnjadovic <mh@foldr3.com>  Tue, 14 Jun 2011 20:12:50 +0200

python-oq (0.3.9-5) natty; urgency=low

  * The number of celery tasks is based on the number of CPUs/cores
    (when the HAZARD_TASKS parameter is not set).

 -- Muharem Hrnjadovic <mh@foldr3.com>  Thu, 09 Jun 2011 15:15:54 +0200

python-oq (0.3.9-4) natty; urgency=low

  * Create /usr/openquake in postinst

 -- Muharem Hrnjadovic <mh@foldr3.com>  Tue, 07 Jun 2011 16:43:24 +0200

python-oq (0.3.9-3) natty; urgency=low

  * Added java-oq dependency

 -- Muharem Hrnjadovic <mh@foldr3.com>  Tue, 07 Jun 2011 14:58:44 +0200

python-oq (0.3.9-2) natty; urgency=low

  * Added the python-geoalchemy dependency. 

 -- Muharem Hrnjadovic <mh@foldr3.com>  Tue, 07 Jun 2011 10:30:02 +0200

python-oq (0.3.9-1) natty; urgency=low

  * Upstream OpenQuake python sources.

 -- Muharem Hrnjadovic <mh@foldr3.com>  Mon, 06 Jun 2011 11:42:24 +0200<|MERGE_RESOLUTION|>--- conflicted
+++ resolved
@@ -1,10 +1,3 @@
-<<<<<<< HEAD
-python-oq (0.4.6-7) oneiric; urgency=low
-
-  * Package the asynchronous classical PSHA code (LP: #904945)
-
- -- Muharem Hrnjadovic <mh@foldr3.com>  Thu, 15 Dec 2011 21:54:15 +0100
-=======
 python-oq (0.4.6-11) oneiric; urgency=low
 
   * Facilitate java-side kvs connection caching
@@ -31,7 +24,6 @@
     for oneiric (also fix the postgres-9.1 issues).
 
  -- Muharem Hrnjadovic <mh@foldr3.com>  Fri, 16 Dec 2011 11:34:47 +0100
->>>>>>> e840aa96
 
 python-oq (0.4.6-6) oneiric; urgency=low
 
